---
name: Testable Code and Fixtures
id: testable_code_fixtures
dependsOn: [technology_and_tooling.testing.diagnosing_issues]
tags: [pytest]
learningOutcomes:
<<<<<<< HEAD
  - Understand how to design testable code.
  – Understand how test pytest fixtures can help write tests.
=======
  - Understand how to design and write testable code.
  - Understand how grouping tests into classes allows re-use of objects.
  - Be aware of `pytest`'s built-in methods for setup and teardown of objects in tests.
  - Understand the benefit and use of fixtures in test suites.
  - Be able to define fixtures for use in `pytest` test suites.
>>>>>>> c38b510a
attribution:
  - citation: This course material was developed as part of UNIVERSE-HPC, which is funded through the SPF ExCALIBUR programme under grant number EP/W035731/1
    url: https://www.universe-hpc.ac.uk
    image: https://www.universe-hpc.ac.uk/assets/images/universe-hpc.png
    license: CC-BY-4.0
---

## Introduction

Having completed the previous sections of the course, we now know:

- how to write tests
- how to debug problems with our code
- how to code in a defensive manner in order to prevent invalid inputs from causing problems.

Up to this point, our examples have focused on unit testing of simple functions that formed part of larger program to analyse inflammation data from patients in a drug trial. If we were to develop this program further, a larger number of tests would need to written and organised in order to cater for the increased complexity of the codebase. In the future, we may also want to integrate our program with other entities that are external to the application itself, such as a database, a web-based service or even analysis components that are written in another language such as C++.

In this section of the course, we will cover two topics that will help us to deal with testing software that is more complex whilst ensuring that it functions as we would expect:

- Designing testable code
- Fixtures

## Designing testable code

We will be developing our inflammation analysis software into a different, object-orientated structure. This will allow us to add flexibility to the program as well as increasing the testability. Ideally we would like our functions that analyse the data to be agnostic to the way that data is stored and loaded. For example having our inflammation data stored in a database rather then CSV files may well be useful, especially if we add data from further studies or from other sources and would like to link together and structure our data in a more formalised way. We should not have to rewrite our tests for the analysis functions to reflect this change.

Increasing the ease of writing tests can result in increased test coverage, and thereby reduce the chance that future changes made to the codebase will introduce regressions. In fact, writing testable code often also results in a cleaner and more modular structure that adheres to best practices. Before we dive into refactoring our code and our tests, here is a summary of some things to think about when writing your software that will make it more testable:

### Separation of concerns

It is good practice to organise code into modular function or classes that each have a single, well-defined responsibility. By doing this, not only will it be more readable, but also it will be more straightforward to isolate and test individual components of your system. Another way to ensure separate concerns is to use _dependency injection_. This involves passing an object or function to our routines rather than creating such objects internally.

### Avoid duplication

Extract common functionality into reusable functions and classes that can be tested thoroughly in isolation. This will also help to reduce the complexity of your code.

### Programming paradigms

Using pure functions that have no side effects, can result in more testable software, this is because the outputs depend on the inputs alone. In this case, it can be ensured that the results are deterministic. For more information, see the [functional programming paradigm](https://train.oxrse.uk/material/HPCu/software_architecture_and_design/functional), pages in our training material.

### Test-driven development

Test-driven development (TDD) is a software development approach that consists of short development cycles, where tests are written before actually writing the classes and functions. The tests are run and initially fail, then the minimum amount of code is written in order to make the tests pass. TDD ensures that the design for testability is in mind from the onset and that requirements are thought about before diving in and starting to implement algorithms.

## Refactoring our code and our tests

We are going to refactor our code to incorporate some of the ideas above in order to make it more testable. Firstly, we are going to change our procedural inflammation project into an object-orientated version, let's start by creating classes to represent the different types of data in our study. This was already investigated in the [object-orientated programming](https://train.oxrse.uk/material/HPCu/software_architecture_and_design/object_orientated) part of the course, where we created different subclasses of the `Person` class and added them to a `Trial` object. We use similar concepts, but will doing things slightly differently here.

We would ideally like to have models that represent individual patients and their associated data. It is going to be up to you to write them!

::::challenge{id=patient-class title="Creating a `Patient` class."}

Write a class `Patient`. For now, the only attributes a `Patient` has is an `id` and a list of numbers containing their inflammation scores (flare-ups per day) as recorded in a row of one of the CSV files. We would also like to add some useful methods to the `Patient` class that will return the mean, max and min of the data for that patient. Call these `data_mean`, `data_max` and `data_min`.

:::solution

```python
import numpy as np

class Patient:
    def __init__(self, id, data):
        self.id = id
        self.data = data

    def data_mean(self):
        """Calculate the mean of patient's inflammation data."""
        return np.mean(self.data)

    def data_max(self):
        """Calculate the max of patient's inflammation data."""
        return np.max(self.data)

    def data_min(self):
        """Calculate the min of patient's inflammation data."""
        return np.min(self.data)

```

:::
::::

Now we have a class that represents a patient in the study, we can also create a class representing a trial (each of the 12 CSV files represents a separate trial). A trial has an `id` of its own and the attribute `data`, which holds a 2D numpy array from one CSV file (note, this is different to how we set up the `Trial` object in the object-orientated programming section).

::::challenge{id=trial-class title="Creating a `Trial` class."}

Write a class `Trial` that represents a trial. For now, the only attributes a `Trial` has are an `id` and `data`, which is a 2D numpy array with the data from one CSV file. The data from the CSV should be read in by calling a method `load_csv` which can be called from the class constructor (`__init__`). You can also add all the functions from our `models.py` file to this class: `daily_mean` and `daily_max`, `daily_min` and `patient_normalise`, they will need to be modified slightly to work as methods of the `Trial` class.

:::solution

```python
class Trial:
    def __init__(self, filename, id):
        self.data = self.load_csv(filename)
        self.id = id

    @staticmethod
    def load_csv(filename):
        """Load a Numpy array from a CSV

        :param filename: Filename of CSV to load
        """
        return np.loadtxt(fname=filename, delimiter=',')

    def daily_mean(self):
        """Calculate the daily mean of a 2d inflammation data array."""
        return np.mean(self.data, axis=0)

    def daily_max(self):
        """Calculate the daily max of a 2d inflammation data array."""
        return np.max(self.data, axis=0)

    def daily_min(self):
        """Calculate the daily min of a 2d inflammation data array."""
        return np.min(self.data, axis=0)

    def patient_normalise(self):
        """
        Normalise patient data from a 2D inflammation data array.

        NaN values are ignored, and normalised to 0.

        Negative values are rounded to 0.
        """
        if np.any(self.data < 0):
            raise ValueError('Inflammation values should not be negative')
        if not isinstance(self.data, np.ndarray):
            raise TypeError('data input should be ndarray')
        if len(self.data.shape) != 2:
            raise ValueError('inflammation array should be 2-dimensional')
        max_data = np.nanmax(self.data, axis=1)
        with np.errstate(invalid='ignore', divide='ignore'):
            normalised = self.data / max_data[:, np.newaxis]
        normalised[np.isnan(normalised)] = 0
        normalised[normalised < 0] = 0
        return normalised

```

:::
::::

Now we can create `Trial` objects, with associated `data` attributes, but how can we create `Patient` objects? We could do that by creating them in the standard way:

```python
filename = "inflammation-01.csv"
data = np.loadtxt(fname=filename, delimiter=',')
row = data[0, :] # The first row of the 2D data array
patient_0 = Patient(0, row) # Create a Patient with id 0

```

Alternatively we could create a `Person` using a method in the `Trial` class, since all the required data is already there:

```python
filename = "inflammation-01.csv"
trail_group_01 = Trial(filename, "Group01")
patient_0 = trail_group_01.get_patient(0) # Create a Patient with id 0
```

::::challenge{id=gat-patient title="Get a Patient from a Trial."}

Add a method `get_patient` to the `Trial` class that returns an instance of a `Patient`.

:::solution

```python
class Trial:
    def __init__(self, filename, id):
        self.data = self.load_csv(filename)
        self.id = id

    def get_patient(self, row):
        """Get a Patient object by data row. The id of the object is the
        same as the row number."""
        return Patient(row, self.data[row, :])

    ...
```

:::
::::

We should now adjust and extend our existing tests from the previous lesson in order to fit with these changes.

::::challenge{id=test-patient title="Testing the `Patient` class."}

Write some tests for the `Patient` class that cover the functions `data_mean`, `data_max` and `data_min` as well as a test that checks that the attributes of the class are created correctly. You do not need to write extensive parametrised tests at this stage, this is more an exercise to practice testing class methods as opposed to standard procedural functions.

:::solution

```python
import pytest
from inflammation.models import Patient

def test_patient_data_mean():
    patient = Patient(id=1, data=[1, 2, 3, 4, 5])
    assert patient.data_mean() == 3.0

def test_patient_data_max():
    patient = Patient(id=1, data=[1, 2, 3, 4, 5])
    assert patient.data_max() == 5

def test_patient_data_min():
    patient = Patient(id=1, data=[1, 2, 3, 4, 5])
    assert patient.data_min() == 1

def test_patient_attributes():
    patient = Patient(id=2, data=[10, 20, 30, 40, 50])
    assert patient.id == 2
    assert patient.data == [10, 20, 30, 40, 50]
```

:::
::::

In the exercise above, we found ourselves having to create the same or similar `Patient` objects multiple times. To prevent this repetition, we could encapsulate these tests in their own class, `TestPatient`. Writing tests in this manner helps to organise similar tests into groups and also allows sharing of data between tests. The `pytest` library defines methods that you can add to your class, such as `setup_class` which will be run before running all of the tests in that class or `setup_method` that will be run before each test within the class. This method can be used for creating data or opening files, for example. An additional method called `teardown_class` could be also be added, if needed, and `pytest` will run this method after the tests in the class have completed. Alternatively `teardown_method` will run after each test. These methods can be useful for cleaning up in cases where files were created on your system or an connections were opened. For more information you can [view the documentation here](https://docs.pytest.org/en/latest/how-to/xunit_setup.html).

::::challenge{id=test-patient-class title="Grouping tests in a class."}

Encapsulate the tests for the `Patient` class inside a class named `TestPatient`. Include a method `setup_class` where the two `Patient` objects (with `id` of 1 and 2) will be created rather than creating an object within each test.

:::solution

```python
import pytest
from inflammation.models import Patient

class TestPatient:
    def setup_class(self):
        self.patient1 = Patient(id=1, data=[1, 2, 3, 4, 5])
        self.patient2 = Patient(id=2, data=[10, 20, 30, 40, 50])

    def test_patient_data_mean(self):
        assert self.patient1.data_mean() == 3.0

    def test_patient_data_max(self):
        assert self.patient1.data_max() == 5

    def test_patient_data_min(self):
        assert self.patient1.data_min() == 1

    def test_patient_attributes(self):
        assert self.patient2.id == 2
        assert self.patient2.data == [10, 20, 30, 40, 50]

```

:::
::::

## Fixtures

As an alternative to encapsulating test methods in a class and using `setup` and `teardown` methods, we can use _fixtures_. Fixtures are defined by using the `@pytest.fixture` decorator on a function. This function will then become available to be passed as an argument to your tests and used within them.

Here is how we can write our tests for the `Person` class using fixtures instead of a `setup_class` method:

```python
import pytest
from inflammation.models_oo import Patient

@pytest.fixture()
def patient_1():
    return Patient(id=1, data=[1, 2, 3, 4, 5])

@pytest.fixture()
def patient_2():
    return Patient(id=2, data=[10, 20, 30, 40, 50])

class TestPatient:

    def test_patient_data_mean(self, patient_1):
        assert patient_1.data_mean() == 3.0

    def test_patient_data_max(self, patient_1):
        assert patient_1.data_max() == 5

    def test_patient_data_min(self, patient_1):
        assert patient_1.data_min() == 1

    def test_patient_attributes(self, patient_2):
        assert patient_2.id == 2
        assert patient_2.data == [10, 20, 30, 40, 50]
```

By default, fixtures will be created when first requested by a test and will be destroyed at the end of the test. We can change this behaviour by defining the _scope_ of the fixture. If we want to use the decorator `@pytest.fixture(scope="session")` for example, the fixture will only be destroyed at the end of the entire test session. Modifying this behaviour is especially useful if the fixture is expensive to create (such as a large file) and we do not need to recreate it for each test.

Next we can adapt our tests from the previous lesson that test the analysis functions that are now methods in the `Trial` class.

::::challenge{id=test-trial title="Testing the `Trial` class."}

Write some tests for the `Trial` class and the associated methods. You can adapt the tests that you wrote in your `test_models.py` file from the previous lesson. You can use fixtures to help with creating instances of the class for testing.

:::solution

Here is the solution for the first three of the tests, the others should have been refactored in a similar fashion.

```python
@pytest.fixture()
def trial_instance():
    return Trial("test_data.csv", 1)


class TestTrial:
    def test_daily_mean_zeros(self, trial_instance):
        """Test that mean function works for an array of zeros."""
        trial_instance.data = np.array([
            [0, 0],
            [0, 0],
            [0, 0]])
        test_result = np.array([0, 0])

        # Need to use Numpy testing functions to compare arrays
        np.assert_array_equal(trial_instance.daily_mean(), test_result)


    def test_daily_mean_integers(self, trial_instance):
        """Test that mean function works for an array of positive integers."""

        trial_instance.data = np.array([
            [1, 2],
            [3, 4],
            [5, 6]])
        test_result = np.array([3, 4])

        # Need to use Numpy testing functions to compare arrays
        np.assert_array_equal(trial_instance.daily_mean(), test_result)


    @pytest.mark.parametrize(
        "test, expected",
        [
            ([ [0, 0, 0], [0, 0, 0], [0, 0, 0] ], [0, 0, 0]),
            ([ [4, 2, 5], [1, 6, 2], [4, 1, 9] ], [4, 6, 9]),
            ([ [4, -2, 5], [1, -6, 2], [-4, -1, 9] ], [4, -1, 9]),
        ])
    def test_daily_max(self, test, expected, trial_instance):
        """Test max function works for zeroes, positive integers, mix of positive/negative integers."""
        trial_instance.data = np.array(test)
        np.assert_array_equal(trial_instance.daily_max(), np.array(expected))

    ...
```

:::
::::

In our tests for the `Trial` class, we have to initialise the class using a CSV file in order to create an instance, even if we do not use that particular data in our tests. How can we simplify this? One thing that can be changed is the `__init__` method, if we just needed the data as an argument, rather than the path to a CSV file, that would make testing easier. After this change, a separate method is going to be needed to allow creating a `Trial` from a CSV filepath, this can be achieved using a class method.

::::challenge{id=load-from-csv title="Refactor the `Trial` class."}

As described above, refactor the `__init__` method of the `Trial` class to take `data` and `id` as arguments. Then create a class method called `from_csv` that accepts a filepath to a CSV file and returns an instance of the `Trial` class with the data loaded.

:::solution
Here is the first section of our adjusted object code:

```python
class Trial:
    def __init__(self, data, id):
        self.data = data
        self.id = id

    @classmethod
    def from_csv(cls, filename, id):
        """
        Class method to create a Trial instance from data in a CSV file.

        Parameters:
        filename (str): The file path of the CSV file to read.
        id (str): The id to assign to the Trial instance.

        Returns:
        Trial: A Trial instance with the data and id from the CSV file.
        """
        data = cls.load_csv(filename)
        return cls(data, id)

    @staticmethod
    def load_csv(filename):
        """Load a Numpy array from a CSV

        Parameters:
        filename (str). Filename of CSV to load
        """
        return np.loadtxt(fname=filename, delimiter=',')

    ...
```

:::
::::

Now, a `Trial` object can be created in two ways:

```python
import numpy as np
from inflammation.models import Trial

filename = "inflammation-01.csv"
data = np.loadtxt(fname=filename, delimiter=',')

trial_group_01 = Trial(data, "Group01")
trial_group_02 = Trial.from_csv("inflammation-02.csv", "Group02")
```

For our tests, we no longer need a CSV file in order to ensure that the statistical methods from the class give the expected results and we can replace our `trial_instance` fixture:

```python
@pytest.fixture()
def trial_instance():
    return Trial(np.array([[0, 0],[0, 0]]), 1)
```

Alternatively, we can create objects within test methods, if we prefer to do things that way:

```python
class TestTrial:
    def test_daily_mean_zeros(self):
        """Test that mean function works for an array of zeros."""
        trial_instance = Trial(np.array([[0, 0],[0, 0],[0, 0]]), "Test")
        test_result = np.array([0, 0])

        # Need to use Numpy testing functions to compare arrays
        np.assert_array_equal(trial_instance.daily_mean(), test_result)

    ...
```

### Using a database rather than CSV files

Our alterations to the `Trial` class to make it easier to test have also paved the way to adding more methods that allow objects to be created from alternative data sources, such as a database. In order to achieve this, we are going to need to create separate functionality to query a database and return some data from it. And since we are writing new functions, we are also going to need to test them! We will now focus on ensuring this database functionality is tested before returning to our inflammation study to incorporate it.

In the following example, we have a function `query_database` that utilises a connection to a [SQLite](https://www.sqlite.org/) database. In a similar fashion to how a CSV file was needed for a `Trial` object, this function is going to be difficult to test without connecting to the `example.db` database. The contents of our file, named `sqlite_example.py` are shown here. You can create the file alongside the rest of the inflammation code in your working directory. You may have to install the `sqlite3` library to your python environment in order to use it.

```python
# Original code: Function that performs a database query
import sqlite3

def query_database(sql):
    # connection - a live communication channel between the app and the database
    conn = sqlite3.connect('example.db')
    # cursor - used to traverse and manipulate results returned by a query
    cursor = conn.cursor()
    # we pass a string named 'sql' that contains our SQL query
    cursor.execute(sql)
    # fetchall - returns a list of tuples containing all rows of our result
    result = cursor.fetchall()
    conn.close()
    return result

```

If we refactor the function to inject the database connection dependency, we can then easily replace that connection during testing with one that is connected to a test database. This also means we can test the two distinct tasks, connecting to the database and querying the database, separately. Additionally, we have the option to replace the connection with a fake (_mocked_) object, meaning that we do not have to connect to an actual database at all in order to test the function.

::::challenge{id=dependency-inject title="Using dependency injection."}

Create a separate function `connect_to_database` that returns the database connection. Refactor `query_database` to accept the database connection as a named argument. Programming defensively, raise an error if no connection is given.

:::solution

```python
# Rewritten code: Performs a database query with dependency injection
import sqlite3

def connect_to_database(filename):
    return sqlite3.connect(filename)

def query_database(sql, connection=None):
    if connection is None:
        raise TypeError("No database connection given.")
    cursor = connection.cursor()
    cursor.execute(sql)
    result = cursor.fetchall()
    connection.close()
    return result

```

:::
::::

Now let write some tests for these functions, these can be created in a new file named `test_sqlite.py` within the `/tests` directory. Here are some initial tests that check `connect_to_database` returns a connection of the correct type that refers to correct database file as well as checking that `query_database` returns the correct data. If you would like to learn more about the Structured Query Language (SQL) expressions in this example that are used to interact with the database see the [SQL Zoo](https://sqlzoo.net/wiki/SQL_Tutorial) site.

```python
import pytest
import sqlite3
from pathlib import Path
from sqlite_example import connect_to_database, query_database

def test_connect_to_db_type():
    """
    Test that connect_to_database function returns sqlite3.Connection
    """
    conn = connect_to_database('test.db')
    assert isinstance(conn, sqlite3.Connection)
    conn.close()

def test_connect_to_db_name():
    """
    Test that connect_to_database function connects to correct DB file
    """
    conn = connect_to_database('test.db')
    cur = conn.cursor()
    # List current databases https://www.sqlite.org/pragma.html#pragma_database_list
    cur.execute('PRAGMA database_list;')
    # Unpack the three parameters returned
    db_index, db_type, db_filepath = cur.fetchone()
    # Extract just the filename from the full filepath
    db_filename = Path(db_filepath).name
    assert db_filename == 'test.db'
    conn.close()

def test_query_database():
    """
    Test that query_database retrieves the correct data
    """
    # if the database already exists, delete it
    if Path("test.db").exists():
        Path.unlink("test.db")
    # Create a new test database and enter some data
    conn = sqlite3.connect("test.db")
    cur = conn.cursor()
    cur.execute("CREATE TABLE Animals(Name, Species, Age)")
    cur.execute("INSERT INTO Animals VALUES ('Bugs', 'Rabbit', 6)")
    # Use query_database to retrieve data
    sql = "SELECT * FROM Animals"
    result = query_database(sql, connection=conn)
    # Result returned is a list (cursor.fetchall)
    assert isinstance(result, list)
    # There should just be one record
    assert len(result) == 1
    # That record should be the data we added
    assert result[0] == ("Bugs", "Rabbit", 6)

def test_query_database_without_connection():
    """
    Test the `query_database` function without a provided connection
    """
    sql = 'SELECT * FROM Animals'
    # ensure that we get a TypeError
    with pytest.raises(TypeError):
        query_database(sql)

```

As you can see, the tests are becoming complex, especially the one for `query_database`. Next we can look at how fixtures can help us to reduce this complexity, especially when we want to reuse resources such as a test database.

### More about Fixtures

Our `test_query_database` function can be simplified by separating the processes of creating the database and populating it with data from the test itself. We can create a fixture to do this which can then be passed to the `test_query_database` function. The fixture can also be responsible for removing the database after the tests have run.

in order to In the example below, we can use a fixture named `setup_database` to create our test database, add data and also remove the database file once the tests have finished running. As a result, our `test_query_database` function can be simplified and if we want to use the test database in other tests, we simply need to add `setup_database` as an argument to those tests.

#### Using `yield` instead of `return`

If there is a cleanup part to the fixture code, then the fixture function should use a `yield` statement rather than a `return` statement. Anything up to the `yield` statement is setup code, and anything after the statement will be run post-testing in order to clean up (teardown code).

::::challenge{id=database-fixture title="Adding a fixture to setup the database."}

Add a fixture named `setup_database` to create our test database, add data and also remove the database file once the tests have finished running. Pass the fixture as an argument to `test_query_database`.

:::solution

```python
import pytest
import sqlite3
from pathlib import Path
from sqlite_example import connect_to_database, query_database

@pytest.fixture
def setup_database():
    """
    Setup database connection and populate data
    """
    conn = sqlite3.connect("test.db")
    cur = conn.cursor()
    cur.execute("CREATE TABLE Animals(Name, Species, Age)")
    cur.execute("INSERT INTO Animals VALUES ('Bugs', 'Rabbit', 6)")
    conn.commit()
    yield conn  # Provide the fixture value
    # Teardown database connection
    cur.execute("DROP TABLE Animals")
    conn.close()
    Path.unlink("test.db")

def test_query_database(setup_database):
    """
    Test that query_database retrieves the correct data
    """
    conn = setup_database
    sql = "SELECT * FROM Animals"
    result = query_database(sql, connection=conn)
    # Result returned is a list (cursor.fetchall)
    assert isinstance(result, list)
    # There should just be one record
    assert len(result) == 1
    # That record should be the data we added
    assert result[0] == ("Bugs", "Rabbit", 6)

```

:::
::::

:::callout{variant="discussion"}

### Should We Use Multiple `assert` statements in one test Function?

According to the book, The Art of Unit Testing by Roy Osherove, a unit test, by definition, should test a _unit of work_. What this means exactly is itself a point for discussion, but generally it refers to actions that take place between an entry point (e.g. a declaration fo a function) and an exit point (e.g. the output of a function). It is also often said that each test should fail for only one reason alone.

Does using multiple `assert` statements in one test contravene these guidelines?

Given that, unlike some other testing frameworks, `pytest` will output an error showing which of the `assert` statements in the test failed and why, does this change the situation?

Are there any disadvantages to enforcing a rule of one `assert` per test?
:::

::::challenge{id=nested-fixtures title="Fixtures that use fixtures."}

The `setup_database` fixture does several things including initiating the connection as well as creating and populating the database table. In order to separate out these functionalities, split this fixture into two, with one fixture `database_connection` for providing the database connection and another`setup_database` that uses the first fixture and then populates the database. You can view the [pytest fixtures documentation](https://docs.pytest.org/en/7.1.x/how-to/fixtures.html) as a guide.

:::solution

```python
import pytest
import sqlite3
from pathlib import Path
from sqlite_example import connect_to_database, query_database

@pytest.fixture
def database_connection():
    """
    Create database connection
    """
    db_filename = "test.db"
    conn = sqlite3.connect(db_filename)
    yield conn
    conn.close()
    Path.unlink(db_filename)

@pytest.fixture
def setup_database(database_connection):
    """
    Populate data in database
    """
    conn = database_connection
    cur = conn.cursor()
    cur.execute("CREATE TABLE Animals(Name, Species, Age)")
    cur.execute("INSERT INTO Animals VALUES ('Bugs', 'Rabbit', 6)")
    conn.commit()
    yield conn
    cur.execute("DROP TABLE Animals")

def test_query_database(setup_database):
    """
    Test that query_database retrieves the correct data
    """
    conn = setup_database
    sql = "SELECT * FROM Animals"
    result = query_database(sql, connection=conn)
    # Result returned is a list (cursor.fetchall)
    assert isinstance(result, list)
    # There should just be one record
    assert len(result) == 1
    # That record should be the data we added
    assert result[0] == ("Bugs", "Rabbit", 6)
```

:::
::::

#### Using Built-in Fixtures

As well as writing our own fixtures, we can use those that are [predefined/(built-in)](https://docs.pytest.org/en/latest/reference/fixtures.html). For example we may want to use a temporary directory for our files during testing, rather than creating files in the directory that we are working from (this is what currently happens when we run our database tests). The built-in fixture `temp_path_factory` allows us to to do this. We can refactor our code to add an extra fixture that uses feature and then it can be used by all the tests that we have written as well as by the `setup_database` fixture.

::::challenge{id=builtin-fixtures title="Using built-in fixtures."}

Add another fixture `database_filename` that uses the built-in `temp_path_factory` fixture to create a temporary directory for storing our `test.db` database file. This fixture can then be passed into the `database_connection` fixture.

:::solution
The contents of our `test_sqlite.py` is now:

```python
import pytest
import sqlite3
from pathlib import Path
from sqlite_example import connect_to_database, query_database


@pytest.fixture(scope="session")
def database_fn_fixture(tmp_path_factory):
    """
    Uses tmp_path_factory to create a filename in a temp directory
    """
    yield tmp_path_factory.mktemp("data") / "test.db"

@pytest.fixture(scope="session")
def database_connection(database_fn_fixture):
    """
    Create database connection
    """
    conn = sqlite3.connect(database_fn_fixture)
    yield conn
    conn.close()
    Path.unlink(database_fn_fixture)

@pytest.fixture(scope="session")
def setup_database(database_connection):
    """
    Populate data in database
    """
    conn = database_connection
    cur = conn.cursor()
    cur.execute("CREATE TABLE Animals(Name, Species, Age)")
    cur.execute("INSERT INTO Animals VALUES ('Bugs', 'Rabbit', 6)")
    conn.commit()
    yield conn
    cur.execute("DROP TABLE Animals")

def test_connect_to_db_type(database_fn_fixture):
    """
    Test that connect_to_db function returns sqlite3.Connection
    """
    conn = connect_to_database(database_fn_fixture)
    assert isinstance(conn, sqlite3.Connection)
    conn.close()

def test_connect_to_db_name(database_fn_fixture):
    """
    Test that connect_to_db function connects to correct DB file
    """
    conn = connect_to_database(database_fn_fixture)
    cur = conn.cursor()
    # List current databases https://www.sqlite.org/pragma.html#pragma_database_list
    cur.execute("PRAGMA database_list;")
    # Unpack the three parameters returned
    db_index, db_type, db_filepath = cur.fetchone()
    # Test that the database filename is the same as the one from the fixture
    assert Path(db_filepath).name == Path(database_fn_fixture).name
    conn.close()

def test_query_database(setup_database):
    """
    Test that query_database retrieves the correct data
    """
    conn = setup_database
    sql = "SELECT * FROM Animals"
    result = query_database(sql, connection=conn)
    # Result returned is a list (cursor.fetchall)
    assert isinstance(result, list)
    # There should just be one record
    assert len(result) == 1
    # That record should be the data we added
    assert result[0] == ("Bugs", "Rabbit", 6)

def test_query_database_without_connection():
    """
    Test the `query_database` function without a provided connection
    """
    sql = 'SELECT * FROM Animals'
    # ensure that we get a TypeError
    with pytest.raises(TypeError):
        query_database(sql)

```

:::
::::

For more details on what you can do with fixtures, please refer to the [pytest fixtures documentation](https://docs.pytest.org/en/7.1.x/how-to/fixtures.html).

#### Next steps

Now we know about testable code and fixtures. Before we add the functionality to create a `Trial` object using data stored in a database, we will look at how to mock objects for testing. This is covered in the [next lesson](mocking).

:::callout{variant="keypoints"}

- **Separation of concerns** using methods such as **dependency injection** can make it easier to isolate and test components of your code
- Refactoring code to make it **more testable** can make it **less complex** and **more extensible**
- Tests can be grouped into classes in order to organise them
- **Fixtures** allow **setup** and **teardown** of objects and data that are going to be reused in tests
- There are a set of **built-in fixtures** available in `pytest` that can help you create temporary directories or access logging or other outputs during testing

:::<|MERGE_RESOLUTION|>--- conflicted
+++ resolved
@@ -4,16 +4,11 @@
 dependsOn: [technology_and_tooling.testing.diagnosing_issues]
 tags: [pytest]
 learningOutcomes:
-<<<<<<< HEAD
-  - Understand how to design testable code.
-  – Understand how test pytest fixtures can help write tests.
-=======
   - Understand how to design and write testable code.
   - Understand how grouping tests into classes allows re-use of objects.
   - Be aware of `pytest`'s built-in methods for setup and teardown of objects in tests.
   - Understand the benefit and use of fixtures in test suites.
   - Be able to define fixtures for use in `pytest` test suites.
->>>>>>> c38b510a
 attribution:
   - citation: This course material was developed as part of UNIVERSE-HPC, which is funded through the SPF ExCALIBUR programme under grant number EP/W035731/1
     url: https://www.universe-hpc.ac.uk
