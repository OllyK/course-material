---
name: Using Mocks in Tests
id: mocking
dependsOn: [technology_and_tooling.testing.testable_code_fixtures]
tags: [pytest]
learningOutcomes:
<<<<<<< HEAD
  - Understand how to use mocking to support automated testing.
  – Understand monkeypatching as an alternative to mocking.
=======
  - Understand the use cases for mocking objects when writing tests.
  - Be able to use `unittest`'s `Mock` class for creating mock objects.
  - Understand how to patch functionality of objects within a desired scope.
>>>>>>> c38b510a
attribution:
  - citation: This course material was developed as part of UNIVERSE-HPC, which is funded through the SPF ExCALIBUR programme under grant number EP/W035731/1
    url: https://www.universe-hpc.ac.uk
    image: https://www.universe-hpc.ac.uk/assets/images/universe-hpc.png
    license: CC-BY-4.0
---

## Why use mocking?

Sometimes we may not want to use "real" objects or functions in our tests, such as those that write to a production database, those that read data from external services or simply those parts that take a long time to run. The technique of mocking allows these objects and functions to be replaced with ones that simulate the same behaviour for the purpose of testing. Doing this allows us to create different scenarios whilst isolating the test code and ensuring that the tests are run in an environment that is independent of external factors. Mocking also allows us to check if a specific function is called, how many times it was called and if the arguments passed to the call were correct.

### Using the `unittest.mock` library

Let us continue with previous example from the [testable code and fixtures section](testable_code_fixtures), where we were testing functions to connect to and query a SQLite database. We will be testing the functionality of code in the `sqlite_example.py` file that we created previously. This time, instead of actually connecting to the database, we can mock an object to replace it with one that we can control and monitor. We will need to import a library in order to create our mocks. Rather than `pytest`, another library `unittest`, which is the testing library that comes as standard with Python, will be used. We can use the `unittest.mock.Mock` class to create a mock object. As a simple example, we can replace our `query_database` function with this `Mock` object. Then we are able to replace the value returned from `query_database` with whatever we want. Here is the contents of a new file `test_mocks.py`.

```python
import pytest
import sqlite3
from pathlib import Path
from sqlite_example import connect_to_database, query_database
from unittest.mock import Mock

@pytest.fixture(scope="session")
def database_fn_fixture(tmp_path_factory):
    """
    Uses tmp_path_factory to create a filename in a temp directory
    """
    yield tmp_path_factory.mktemp("data") / "test.db"


def test_query_database_mock(database_fn_fixture):
    """Mock the query_database function to show the principle
    """
    sql = "SELECT * FROM Animals"
    conn = connect_to_database(database_fn_fixture)
    query_database = Mock()
    query_database.return_value = ("Jerry", "Mouse", 1)
    assert query_database(sql, connection=conn) == ("Jerry", "Mouse", 1)
    query_database.assert_called_once_with(sql, connection=conn)

```

In the example above, we do not require a database connection, a database file, or to perform any query on a database at all, since we have replaced the entire `query_database` function. The test is not especially useful, however, since we are now simply testing that the `Mock` object returns the value that we asked it to return. Note that we also test that the function was called with the correct arguments (although in this case we could call `query_database` with any arguments we liked since it is actually an `Mock` object).

:::callout{variant="note"}

## The difference between `Mock` and `MagicMock`

In the examples in this lesson, we will use the `Mock` object from the `unittest` library. When looking elsewhere for information you may find examples that use the `MagicMock` object. The difference between the two is that `MagicMock` objects have default implementations of Python "magic" methods. These are also sometimes referred to as _dunder methods_ (double underscore methods), officially however, they are known as [_special methods_](https://docs.python.org/3/reference/datamodel.html#specialnames). Since we will not be relying on any of these methods for our examples, we will stick with the more simple object that does not risk bringing any unexpected behaviour to our mocks.
:::

For a more useful (and interesting) example, we could mock the `sqlite3` connection itself. Once we have done this, we will also need to add the cursor that is associated with the connection to the mocked connection and add a return value for the `cursor.fetchall()` method that we call. The example below shows how we might do this:

```python
import pytest
import sqlite3
from sqlite_example import query_database
from unittest.mock import Mock

def test_query_db_mocked_connection():
    """Mock the database connection and cursor to ensure the correct methods
    are called within the query_database function
    """
    sqlite3.connect = Mock()
    # create a fake cursor and define the data fetchall() returns
    mock_cursor = sqlite3.connect.return_value.cursor.return_value
    mock_cursor.fetchall.return_value = [("Jerry", "Mouse", 1)]
    # make our fake connection
    conn = sqlite3.connect("my_non_existent_file")
    sql = "SELECT * FROM Animals"
    # test what query_database does with our fake connection
    result = query_database(sql, connection=conn)
    assert result[0] == ("Jerry", "Mouse", 1)
    # check that query_database passes our SQL string to cursor.execute()
    mock_cursor.execute.assert_called_once_with(sql)
    # check that fetchall() was called
    mock_cursor.fetchall.assert_called_once()
    # check that query_database closes the connection
    conn.close.assert_called_once()

```

### Patching functions

If we add the test above to our `test_mocks.py` file and run `python -m pytest tests/test_mocks.py` we find that the tests pass. If we run this file along with the `test_sqlite.py` file that we created in the [previous lesson](testable_code_fixtures), however, we may find that we start to get test failures with errors similar to this:

```bash
 def test_connect_to_db_type(database_fn_fixture):
        """
        Test that connect_to_db function returns sqlite3.Connection
        """
        conn = connect_to_database(database_fn_fixture)
>       assert isinstance(conn, sqlite3.Connection)
E       AssertionError: assert False
E        +  where False = isinstance(<Mock name='mock()' id='4430639376'>, <class 'sqlite3.Connection'>)
E        +    where <class 'sqlite3.Connection'> = sqlite3.Connection

tests/test_sqlite.py:34: AssertionError

 def test_connect_to_db_name(database_fn_fixture):
        """
        Test that connect_to_db function connects to correct DB file
        """
        conn = connect_to_database(database_fn_fixture)
        cur = conn.cursor()
        # List current databases https://www.sqlite.org/pragma.html#pragma_database_list
        cur.execute("PRAGMA database_list;")
        # Unpack the three parameters returned
>       db_index, db_type, db_filepath = cur.fetchone()
E       TypeError: cannot unpack non-iterable Mock object

tests/test_sqlite.py:68: TypeError
```

We can see that in the first case, the test is failing because `assert isinstance(conn, sqlite3.Connection)` is actually receiving a `Mock` object instead of an `sqlite3.Connection` object. In the second case, a `Mock` object is received instead of the `tuple` we would expect from the `cursor.fetchone()` function, so we get an error when trying to unpack it.

It appears that our mocked `sqlite.connection` has created issues in other test functions where we did not intend to use it. To overcome this behaviour, we will need to use a _patch_ which will only affect the scope of the function. There are two ways of using a patch, a _context manager_ or a _function decorator_.

::::challenge{id=patch-context-manager title="Using the `with patch` context manager."}

Rewrite `test_query_db_mocked_connection` to use a context manager. You can view the [unittest documentation](https://docs.python.org/3/library/unittest.mock.html#unittest.mock.patch) as a guide.

:::solution
Below is an example of using a context manager to patch the test. When we use a patch we are actually receiving a `Mock` object that behaves in exactly the same way as in the previous examples. First we `import patch` from the `unitest.mock` library, then we create a patch called `mock_connection` which only exists within the context of the `with` statement. After this statement, the context will be cleaned up automatically.

```python
import pytest
import sqlite3
from sqlite_example import query_database
from unittest.mock import patch

def test_query_db_mocked_connection():
    """Mock the database connection and cursor to ensure the correct methods
    are called within the query_database function
    """
    with patch('sqlite3.connect') as mock_connection:
        mock_cursor = mock_connection.return_value.cursor.return_value
        mock_cursor.fetchall.return_value = [("Jerry", "Mouse", 1)]
        # make our fake connection
        conn = mock_connection("my_non_existent_file")
        sql = "SELECT * FROM Animals"
        # test what query_database does with our fake connection
        result = query_database(sql, connection=conn)
        assert result[0] == ("Jerry", "Mouse", 1)
        # check that query_database passes our SQL string to cursor.execute()
        mock_cursor.execute.assert_called_once_with(sql)
        # check that fetchall() was called
        mock_cursor.fetchall.assert_called_once()
        # check that query_database closes the connection
        conn.close.assert_called_once()
```

:::
::::

Now lets look at using a function decorator.

::::challenge{id=patch-decorator title="Using the `@patch` decorator"}

Rewrite `test_query_db_mocked_connection` to use a function decorator instead of a context manager. You can view the [unittest documentation](https://docs.python.org/3/library/unittest.mock.html#unittest.mock.patch) as a guide.

:::solution

```python
@patch('sqlite3.connect')
def test_query_db_mocked_connection(mock_connection):
    mock_cursor = mock_connection.return_value.cursor.return_value
    mock_cursor.fetchall.return_value = [("Jerry", "Mouse", 1)]
    # make our fake connection
    conn = mock_connection("my_non_existent_file")
    sql = "SELECT * FROM Animals"
    # test what query_database does with our fake connection
    result = query_database(sql, connection=conn)
    assert result[0] == ("Jerry", "Mouse", 1)
    # check that query_database passes our SQL string to cursor.execute()
    mock_cursor.execute.assert_called_once_with(sql)
    # check that fetchall() was called
    mock_cursor.fetchall.assert_called_once()
    # check that query_database closes the connection
    conn.close.assert_called_once()
```

:::
::::

### Mocking using other libraries

#### Monkeypatching in pytest

As an alternative to using the `unitest.mock` library, its possible to use a version of mocking from within `pytest`, termed _monkeypatching_. This may be a simpler alternative in cases when a full mock to replace an object is not required, such as when you wish to just replace a single method or attribute. A built-in fixture called `monkeypatch` allows modifying attributes, functions or classes within the scope of the test function. Some example methods are:

- `monkeypatch.setattr()` - used to set an attribute to a new value or replace it with a new function
- `monkeypatch.delattr()` - used to delete an attribute
- `monkeypatch.setitem()` - used to modify a dictionary item
- `monkeypatch.delitem()` - used to delete an item from a dictionary

It makes sense to use both the pytest `monkeypatch` fixture and `unittest.mock` together, otherwise we will have to write our own mock objects from scratch; the `monkeypatch` fixture does not provide mock objects, nor does it allow us to check how our functions interacted with mock objects.

::::challenge{id=mock-monkeypatch title="Using `monkeypatch` and `Mock`"}

Rewrite `test_query_db_mocked_connection` to use the pytest `monkeypatch` fixture alongside `unittest.mock`. You can view the [pytest monkeypatch documentation](https://docs.pytest.org/en/7.1.x/how-to/monkeypatch.html) if needed.

:::solution

```python
import pytest
import sqlite3
from sqlite_example import query_database
from unittest.mock import patch, Mock

def test_query_db_mocked_connection(monkeypatch):
    """Mock the database connection and cursor to ensure the correct methods
    are called within the query_database function
    """
    # Create a mock sqlite3.Connection object
    mock_conn = Mock()

    # Create a mock sqlite3.Cursor object
    mock_cursor = Mock()
    mock_cursor.fetchall.return_value = [("Jerry", "Mouse", 1)]
    mock_conn.cursor.return_value = mock_cursor

    # Monkeypatch the sqlite3.connect function with a mock
    def mock_connect(*args, **kwargs):
        return mock_conn

    monkeypatch.setattr("sqlite3.connect", mock_connect)
    conn = sqlite3.connect("my_non_existent_file")
    # Call the function and assert the expected behavior
    sql = "SELECT * FROM Animals"
    result = query_database(sql, connection=conn)
    assert result[0] == ("Jerry", "Mouse", 1)
    # check that query_database passes our SQL string to cursor.execute()
    mock_cursor.execute.assert_called_once_with(sql)
    # check that fetchall() was called
    mock_cursor.fetchall.assert_called_once()
    # check that query_database closes the connection
    conn.close.assert_called_once()

```

:::
::::

:::callout

#### Using the `mocker` fixture from `pytest-mock`

An alternative to using the `unitest.mock` library is to install `pytest-mock` alongside `pytest`. This wil give you access to a fixture called `mocker`. This fixture provides access to `unittest.patch` functionalities as well as mocks. There is no need to `import unittest` and no `monkeypatch` functions are required. For more information see the [pytest-mock documentation](https://pytest-mock.readthedocs.io/en/latest/index.html).

:::

Well done for making it this far, mocking is often a confusing subject due to the many ways in which it can be done and the abstract nature of temporarily replacing parts of the thing you are testing. After this introduction, you can now solidify your learning by practicing the techniques here on your own code whilst using the documentation as a reference.

## Putting it all together - adding a database as a data source

Finally, we can come back to our `Trial` object and integrate the functions to connect to and query an SQLite database. We have provided a file `inflammation_data.db` that contains all of the data from the 12 csv files in one table called `data`.

To get this file, if on WSL or Linux (e.g. Ubuntu or the Ubuntu VM), then do:

```bash
wget https://train.oxrse.uk/material/HPCu/software_architecture_and_design/procedural/inflammation/inflammation_data.db
```

Or, if on a Mac, do:

```bash
curl -O https://train.oxrse.uk/material/HPCu/software_architecture_and_design/procedural/inflammation/inflammation_data.db
```

Save the file into the `inflammation/data` directory of your project.

The `data` table has 43 columns, `patient_id`, `trial_id`, `filename` and `day01` to `day40` that record the number of inflammation flare-ups for these days. The `patient_id` field is in the form of `pxx` where patient 1 is `p01`, for `trial_id` the format is `txx` where trial 1 is `t01`. Now we can add a new method `from_database` to our class:

```python
import numpy as np
from sqlite_example import connect_to_database, query_database

class Trial:
    def __init__(self, data, id):
        self.data = data
        self.id = id

    @classmethod
    def from_csv(cls, filename, id):
        """
        Class method to create a Trial instance from data in a CSV file.

        Parameters:
        filename (str): The file path of the CSV file to read.
        id (str): The id to assign to the Trial instance.

        Returns:
        Trial: A Trial instance with the data and id from the CSV file.
        """
        data = cls.load_csv(filename)
        return cls(data, id)

    @classmethod
    def from_database(cls, db_filepath, trial_id):
        """
        Class method to create a Trial instance from data in a SQLite database.

        Parameters:
        db_filepath (str): The file path of the SQLite database to connect to.
        trial_id (str): The trial_id to query the database for.

        Returns:
        Trial: A Trial instance with the data and id from the database.
        """
        query = f'SELECT * FROM data WHERE trial_id = "{trial_id}"'
        connection = connect_to_database(db_filepath)
        data = query_database(query, connection)
        if not data:
            raise ValueError("No data found for trial_id")
        # Convert the list of tuples to a numpy array and skip the first two columns
        if np.shape(data)[0] == 1:  # If only one row is returned, convert to 2D array
            data = np.array([data[0][3:]]).astype(float)
        else:
            data = np.array(data)[:, 3:].astype(float)
        return cls(data, trial_id)

    @staticmethod
    def load_csv(filename):
        """Load a Numpy array from a CSV

        :param filename: Filename of CSV to load
        """
        return np.loadtxt(fname=filename, delimiter=',')

    ...
```

Using our new method, an instance of the `Trial` class can now be created in the following way:

```python
from inflammation.models import Trial

trial_group01 = Trial.from_database("inflammation_data.db", "t01")
```

Our existing tests for the statistical methods from the `Trial` object do not need to be altered even if the underlying data storage has changed, as long as the data is loaded into a numpy array of the same format as we had previously.

::::challenge{id=test_db_load title="Testing loading from a database."}

Write some more tests for the `Trial` class. These should check that the data loaded via the `from_database` class method is stored in the `data` attribute in the same format as when using either the `from_csv` class method or when using the normal constructor (`Trial(data, id)`). Feel free to use mocking and/or fixtures as appropriate.

:::solution
Here we give some example tests using the `mocker` fixture from `pytest-mock` as well as a real test database. Your tests do not need to be identical to these ones. At this stage, you should know that testing the functionality can be done in in a number of ways!

```python
import numpy as np
import pytest
from inflammation.models import Trial
from sql_example import connect_to_database, query_database

@pytest.fixture(scope="session")
def database_fn_fixture(tmp_path_factory):
    """
    Uses tmp_path_factory to create a filename in a temp directory
    """
    yield tmp_path_factory.mktemp("data") / "test.db"

@pytest.fixture(scope="session")
def database_connection(database_fn_fixture):
    """
    Create database connection
    """
    conn = sqlite3.connect(database_fn_fixture)
    yield conn
    conn.close()
    Path.unlink(database_fn_fixture)

@pytest.fixture(scope="session")
def setup_database(database_connection):
    """
    Populate data in database
    """
    conn = database_connection
    cur = conn.cursor()
    cur.execute('''
        CREATE TABLE data (
            patient_id TEXT,
            trial_id TEXT,
            filename TEXT,
            value1 INTEGER,
            value2 INTEGER
        )
    ''')
    cur.execute('''
        INSERT INTO data VALUES
        ('p01', 't02', 'filename3', 4, 5),
        ('p05', 't02', 'filename3', 2, 1),
        ('p05', 't03', 'filename4', 3, 2)
    ''')
    conn.commit()
    yield conn
    cur.execute("DROP TABLE data")

def test_trial_from_database(database_fn_fixture, setup_database):
    # Create a Trial object
    trial = Trial.from_database(database_fn_fixture, "t02")
    assert isinstance(trial.data, np.ndarray)
    # Check that the data attribute is correct (the first three columns should be skipped)
    np.assert_array_equal(trial.data, np.array([[4, 5], [2, 1]]))
    assert trial.id == "t02"

def test_trial_from_database_no_data(database_fn_fixture, setup_database):
    # Try to create a Trial object with a trial_id that doesn't exist in the database
    with pytest.raises(ValueError, match='No data found for trial_id'):
        Trial.from_database(database_fn_fixture, 't01')

def test_trial_from_database_one_row(database_fn_fixture, setup_database):
    # Try to create a Trial object with a trial_id that only has one row in the database
    trial = Trial.from_database(database_fn_fixture, 't03')
    assert isinstance(trial.data, np.ndarray)
    # Check that the data attribute is correct (the first three columns should be skipped)
    np.testing.assert_array_equal(trial.data, np.array([[3., 2.]]))
    assert trial.id == 't03'

def test_trial_from_mock_database(mocker):
    # Create a mock sqlite3.Connection object
    mock_conn = mocker.Mock(spec=sqlite3.Connection)
    # Create a mock sqlite3.Cursor object
    mock_cursor = mocker.Mock(spec=sqlite3.Cursor)
    mock_cursor.fetchall.return_value = [('p01', 't02', 'filename3', 4, 5),
                                         ('p05', 't02', 'filename3', 2, 1)]
    mock_conn.cursor.return_value = mock_cursor
    # Replace the sqlite3.connect function with a mock
    mocker.patch('sqlite3.connect', return_value=mock_conn)
    # Create a Trial object
    trial = Trial.from_database('test_db.db', 1)
    assert isinstance(trial.data, np.ndarray)
    # Check that the data attribute is correct (the first three columns should be skipped)
    np.assert_array_equal(trial.data, np.array([[4, 5], [2, 1]]))
    assert trial.id == 1

```

:::
::::

When combined with the previous course, we have now covered a number of more advanced topics: Designing testable code, using fixtures and mocking. These should help you to ensure you write reliable and maintainable software. Happy testing!

:::callout{variant="keypoints"}

- Mocking allows objects and functions to be **replaced** during testing with fake versions that **simulate attributes and behaviours**
- Examples of mocked classes and methods are those that **write to a production database**, those that **read data from external services** or simply **those parts that take a long time to run**
- Mocking allows checking if a **specific function is called, how many times it was called** and **if the arguments passed to the call were correct**
- Mocking is available through the `unitest.mock` library, the `monkeypatch` fixture in `pytest` and the `mocker` fixture in `pytest-mock`
- Using a **context manager** or a **function decorator** to **patch** a method ensures that a `unittest.Mock` object will only affect the scope of the test function
- Mocking can be used alongside **fixtures** and **writing testable code** to **isolate components** for effective testing

:::<|MERGE_RESOLUTION|>--- conflicted
+++ resolved
@@ -4,14 +4,9 @@
 dependsOn: [technology_and_tooling.testing.testable_code_fixtures]
 tags: [pytest]
 learningOutcomes:
-<<<<<<< HEAD
   - Understand how to use mocking to support automated testing.
-  – Understand monkeypatching as an alternative to mocking.
-=======
-  - Understand the use cases for mocking objects when writing tests.
-  - Be able to use `unittest`'s `Mock` class for creating mock objects.
+  - Understand how to use `unittest`'s `Mock` class for creating mock objects.
   - Understand how to patch functionality of objects within a desired scope.
->>>>>>> c38b510a
 attribution:
   - citation: This course material was developed as part of UNIVERSE-HPC, which is funded through the SPF ExCALIBUR programme under grant number EP/W035731/1
     url: https://www.universe-hpc.ac.uk
