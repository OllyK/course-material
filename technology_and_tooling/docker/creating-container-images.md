---
name: "Creating Containers"
teaching: 20
exercises: 15
dependsOn: [technology_and_tooling.docker.docker-hub]
tags: [docker]
attribution:
  - citation: >
      D. M. Eyers, S. L. R. Stevens, A. Turner, C. Koch and J. Cohen. "Reproducible computational environments using containers: Introduction to Docker".
      Version 2020.09a (4a93bd67aa), September 2020. Carpentries Incubator.
    url: https://github.com/carpentries-incubator/docker-introduction
    image: https://carpentries-incubator.github.io/docker-introduction/assets/img/incubator-logo-blue.svg
    license: CC-BY-4.0
---

There are lots of reasons why you might want to create your **own** Docker container image.

- You can't find a container image with all the tools you need on Docker Hub.
- You want to have a container image to "archive" all the specific software versions you ran for a project.
- You want to share your workflow with someone else.

## Interactive installation

Before creating a reproducible installation, let's experiment with installing
software inside a container. Start a container from the `alpine` container image we used before, interactively:

```bash
docker container run -it alpine sh
```

Because this is a basic container, there's a lot of things not installed -- for
example, `python3`.

```bash
/# python3
```

```text
sh: python3: not found
```

Inside the container, we can run commands to install Python 3. The Alpine version of
Linux has a installation tool called `apk` that we can use to install Python 3.

```bash
/# apk add --update python3 py3-pip python3-dev
```

We can test our installation by running a Python command:

```bash
/# python3 --version
```

Once Python is installed, we can add Python packages using the pip package installer (note: the --break-system-packages flag is required in some Docker containers to allow pip to install packages that might otherwise conflict with system-managed packages):

<<<<<<< HEAD
~~~bash
/# pip install pandas --break-system-packages
~~~
=======
```bash
/# pip install pandas
```
>>>>>>> d608f596

::::challenge{id=searching-for-help title="Searching for Help"}

Can you find instructions for installing R on Alpine Linux? Do they work?

:::solution

A quick search should hopefully show that the way to install R on Alpine Linux is:

```bash
/# apk add R
```

:::
::::

Once we exit, these changes are not saved to a new container image by default. There is
a command that will "snapshot" our changes, but building container images this way is
not easily reproducible. Instead, we're going to take what we've learned from this
interactive installation and create our container image from a reproducible recipe,
known as a `Dockerfile`.

If you haven't already, exit out of the interactively running container.

```bash
/# exit
```

## Put installation instructions in a `Dockerfile`

A `Dockerfile` is a plain text file with keywords and commands that
can be used to create a new container image.

From your shell, go to the folder you downloaded at the start of the lesson
and print out the Dockerfile inside:

```bash
cd ~/Desktop/docker-intro/basic
cat Dockerfile
```

```text
FROM <EXISTING IMAGE>
RUN <INSTALL CMDS FROM SHELL>
RUN <INSTALL CMDS FROM SHELL>
CMD <CMD TO RUN BY DEFAULT>
```

Let's break this file down:

- The first line, `FROM`, indicates which container image we're starting with. It is the "base" container image we are going to start from.
- The next two lines `RUN`, will indicate installation commands we want to run. These
  are the same commands that we used interactively above.
- The last line, `CMD`, indicates the default command we want a
  container based on this container image to run, if no other command is provided. It is recommended
  to provide `CMD` in _exec-form_ (see the
  [`CMD` section](https://docs.docker.com/engine/reference/builder/#cmd)
  of the Dockerfile documentation for more details). It is written as a
  list which contains the executable to run as its first element,
  optionally followed by any arguments as subsequent elements. The list
  is enclosed in square brackets (`[]`) and its elements are
  double-quoted (`"`) strings which are separated by commas. For
  example, `CMD ["ls", "-lF", "--color", "/etc"]` would translate
  to `ls -lF --color /etc`.

:::callout

## _shell-form_ and _exec-form_ for CMD

Another way to specify the parameter for the
[`CMD` instruction](https://docs.docker.com/engine/reference/builder/#cmd)
is the _shell-form_. Here you type the command as you would call it
from the command line. Docker then silently runs this command in the
image's standard shell. `CMD cat /etc/passwd` is equivalent to `CMD
["/bin/sh", "-c", "cat /etc/passwd"]`. We recommend to prefer the
more explicit _exec-form_ because we will be able to create more
flexible container image command options and make sure complex commands
are unambiguous in this format.
:::

::::challenge{id=take-a-guess title="Take a Guess"}

Do you have any ideas about what we should use to fill in the sample Dockerfile
to replicate the installation we did above?

:::solution

Based on our experience above, edit the `Dockerfile` (in your text editor of choice)
to look like this:

```dockerfile
FROM alpine
RUN apk add --update python3 py3-pip python3-dev
RUN pip install pandas --break-system-packages
CMD ["python3", "--version"]
```

:::
::::

The recipe provided by the `Dockerfile` shown in the solution to the preceding exercise will use Alpine Linux as the base container image,
add Python 3 and the Pandas library, and set a default command to request Python 3 to report its version information.

## Create a new Docker image

So far, we only have a text file named `Dockerfile` -- we do not yet have a container image.
We want Docker to take this `Dockerfile`,
run the installation commands contained within it, and then save the
resulting container as a new container image. To do this we will use the
`docker image build` command.

We have to provide `docker image build` with two pieces of information:

- the location of the `Dockerfile`
- the name of the new container image. Remember the naming scheme from before? You should name
  your new image with your Docker Hub username and a name for the container image, like this: `USERNAME/CONTAINER_IMAGE_NAME`.

All together, the build command that you should run on your computer, will have a similar structure to this:

```bash
docker image build -t USERNAME/CONTAINER_IMAGE_NAME .
```

The `-t` option names the container image; the final dot indicates that the `Dockerfile` is in
our current directory.

For example, if my user name was `alice` and I wanted to call my
container image `alpine-python`, I would use this command:

```bash
docker image build -t alice/alpine-python .
```

:::callout

## Build Context

Notice that the final input to `docker image build` isn't the Dockerfile -- it's
a directory! In the command above, we've used the current working directory (`.`) of
the shell as the final input to the `docker image build` command. This option provides
what is called the _build context_ to Docker -- if there are files being copied
into the built container image [more details in the next episode](/advanced-containers)
they're assumed to be in this location. Docker expects to see a Dockerfile in the
build context also (unless you tell it to look elsewhere).

Even if it won't need all of the files in the build context directory, Docker does
"load" them before starting to build, which means that it's a good idea to have
only what you need for the container image in a build context directory, as we've done
in this example.
:::

::::challenge{id=review title="Review!"}

1. Think back to earlier. What command can you run to check if your container image was created
   successfully? (Hint: what command shows the container images on your computer?)

2. We didn't specify a tag for our container image name. What tag did Docker automatically use?

3. What command will run a container based on the container image you've created? What should happen by default
   if you run such a container? Can you make it do something different, like print
   "hello world"?

:::solution

1. To see your new image, run `docker image ls`. You should see the name of your new
   container image under the "REPOSITORY" heading.

2. In the output of `docker image ls`, you can see that Docker has automatically
   used the `latest` tag for our new container image.

3. We want to use `docker container run` to run a container based on a container image.

The following command should run a container and print out our default message, the version
of Python:

```bash
docker container run alice/alpine-python
```

To run a container based on our container image and print out "Hello world" instead:

```bash
docker container run alice/alpine-python echo "Hello World"
```

:::
::::

While it may not look like you have achieved much, you have already effected the
combination of a lightweight Linux operating system with your specification to
run a given command that can operate reliably on macOS, Microsoft Windows, Linux
and on the cloud!

## Boring but important notes about installation

There are a lot of choices when it comes to installing software -- sometimes too many!
Here are some things to consider when creating your own container image:

- **Start smart**, or, don't install everything from scratch! If you're using Python
  as your main tool, start with a [Python container image](https://hub.docker.com/_/python). Same with [R](https://hub.docker.com/r/rocker/r-ver/). We've used Alpine Linux as an example
  in this lesson, but it's generally not a good container image to start with for initial development and experimentation because it is
  a less common distribution of Linux; using [Ubuntu](https://hub.docker.com/_/ubuntu), [Debian](https://hub.docker.com/_/debian) and [CentOS](https://hub.docker.com/_/centos) are all
  good options for scientific software installations. The program you're using might
  recommend a particular distribution of Linux, and if so, it may be useful to start with a container image for that distribution.
- **How big?** How much software do you really need to install? When you have a choice,
  lean towards using smaller starting container images and installing only what's needed for
  your software, as a bigger container image means longer download times to use.
- **Know (or Google) your Linux**. Different distributions of Linux often have distinct sets of tools for installing software. The `apk` command we used above is the software package installer for Alpine Linux. The installers for various common Linux distributions are listed below:
  - Ubuntu: `apt` or `apt-get`
  - Debian: `deb`
  - CentOS: `yum`
    Most common software installations are available to be installed via these tools.
    A web search for "install X on Y Linux" is usually a good start for common software
    installation tasks; if something isn't available via the Linux distribution's installation
    tools, try the options below.
- **Use what you know**. You've probably used commands like `pip` or `install.packages()`
  before on your own computer -- these will also work to install things in container images (if the basic scripting
  language is installed).
- **README**. Many scientific software tools have a README or installation instructions
  that lay out how to install software. You want to look for instructions for Linux. If
  the install instructions include options like those suggested above, try those first.

In general, a good strategy for installing software is:

- Make a list of what you want to install.
- Look for pre-existing container images.
- Read through instructions for software you'll need to install.
- Try installing everything interactively in your base container -- take notes!
- From your interactive installation, create a `Dockerfile` and then try to build
  the container image from that.

## Share your new container image on Docker Hub

Container images that you release publicly can be stored on the Docker Hub for free. If you
name your container image as described above, with your Docker Hub username, all you need to do
is run the opposite of `docker image pull` -- `docker image push`.

```bash
docker image push alice/alpine-python
```

Make sure to substitute the full name of your container image!

In a web browser, open <https://hub.docker.com>, and on your user page you
should now see your container image listed, for anyone to use or build on.

:::callout

## Logging In

Technically, you have to be logged into Docker on your computer for this to work.
Usually it happens by default, but if `docker image push` doesn't work for you,
run `docker login` first, enter your Docker Hub username and password, and then
try `docker image push` again.
:::

## What's in a name? (again)

You don't _have_ to name your containers images using the
`USERNAME/CONTAINER_IMAGE_NAME:TAG` naming scheme. On your own computer, you can
call container images whatever you want, and refer to them by the names you
choose. It's only when you want to share a container image that it needs the
correct naming format.

You can rename container images using the `docker image tag` command. For example, imagine someone
named Alice has been working on a workflow container image and called it `workflow-test`
on her own computer. She now wants to share it in her `alice` Docker Hub account
with the name `workflow-complete` and a tag of `v1`. Her `docker image tag` command
would look like this:

```bash
docker image tag workflow-test alice/workflow-complete:v1
```

She could then push the re-named container image to Docker Hub,
using `docker image push alice/workflow-complete:v1`

## Key Points

- `Dockerfiles` specify what is within Docker container images.
- The docker image build command is used to build a container image from a Dockerfile.
- You can share your Docker container images through the Docker Hub so that others can create Docker containers from your container images.<|MERGE_RESOLUTION|>--- conflicted
+++ resolved
@@ -54,15 +54,10 @@
 
 Once Python is installed, we can add Python packages using the pip package installer (note: the --break-system-packages flag is required in some Docker containers to allow pip to install packages that might otherwise conflict with system-managed packages):
 
-<<<<<<< HEAD
-~~~bash
+```bash
+/# pip install pandas
 /# pip install pandas --break-system-packages
-~~~
-=======
-```bash
-/# pip install pandas
-```
->>>>>>> d608f596
+```
 
 ::::challenge{id=searching-for-help title="Searching for Help"}
 
