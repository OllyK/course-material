--- conflicted
+++ resolved
@@ -7,12 +7,8 @@
   packaging_dependency_management,
   best_practices,
   ide,
-<<<<<<< HEAD
-  visualisation
-=======
   visualisation,
   testing,
->>>>>>> 4873578f
 ]
 ---
 
