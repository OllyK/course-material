--- conflicted
+++ resolved
@@ -1,8 +1,5 @@
 name: Lint Python Code Blocks
 
-<<<<<<< HEAD
-on: [push, pull_request]
-=======
 on:
   push:
     branches:
@@ -12,10 +9,21 @@
   pull_request:
     paths:
       - '**/*.md'
->>>>>>> fedcae73
 
 jobs:
-  lint:
+  check-markdown-yaml:
+    runs-on: ubuntu-latest
+
+    steps:
+      - name: Checkout repository
+        uses: actions/checkout@v3
+
+      - name: Run Front Matter Linting
+        uses: alasdairwilson/front-matter-lint@main
+        with:
+          directory: '.'
+
+  lint-python-codeblocks:
     runs-on: ubuntu-latest
 
     steps:
@@ -25,9 +33,6 @@
       - name: Lint Python Code Blocks in Markdown
         uses: alasdairwilson/run-py-markdown@main
         with:
-<<<<<<< HEAD
-          directory: .
-=======
           directory: '.'
 
   lint-markdown:
@@ -46,5 +51,4 @@
         run: npm install -g markdownlint-cli
 
       - name: Lint Markdown files
-        run: markdownlint '**/*.md' --ignore '*/*/slides/*' --ignore README.md
->>>>>>> fedcae73
+        run: markdownlint -f  '**/*.md' --ignore '*/*/slides/*' --ignore README.md